from pydantic import BaseModel, ConfigDict
from typing import List, Union, Optional
import time
import logging

from sqlalchemy import Column, String, Text, BigInteger, Boolean

from apps.webui.internal.db import JSONField, Base, Session
from apps.webui.models.users import Users

import json
import copy


from config import SRC_LOG_LEVELS

log = logging.getLogger(__name__)
log.setLevel(SRC_LOG_LEVELS["MODELS"])

####################
# Functions DB Schema
####################


<<<<<<< HEAD
class Function(Base):
    __tablename__ = "function"
=======
class Function(Model):
    id = CharField(unique=True)
    user_id = CharField()
    name = TextField()
    type = TextField()
    content = TextField()
    meta = JSONField()
    valves = JSONField()
    is_active = BooleanField(default=False)
    is_global = BooleanField(default=False)
    updated_at = BigIntegerField()
    created_at = BigIntegerField()
>>>>>>> cd9170ed

    id = Column(String, primary_key=True)
    user_id = Column(String)
    name = Column(Text)
    type = Column(Text)
    content = Column(Text)
    meta = Column(JSONField)
    valves = Column(JSONField)
    is_active = Column(Boolean)
    updated_at = Column(BigInteger)
    created_at = Column(BigInteger)


class FunctionMeta(BaseModel):
    description: Optional[str] = None
    manifest: Optional[dict] = {}


class FunctionModel(BaseModel):
    id: str
    user_id: str
    name: str
    type: str
    content: str
    meta: FunctionMeta
    is_active: bool = False
    is_global: bool = False
    updated_at: int  # timestamp in epoch
    created_at: int  # timestamp in epoch

    model_config = ConfigDict(from_attributes=True)


####################
# Forms
####################


class FunctionResponse(BaseModel):
    id: str
    user_id: str
    type: str
    name: str
    meta: FunctionMeta
    is_active: bool
    is_global: bool
    updated_at: int  # timestamp in epoch
    created_at: int  # timestamp in epoch


class FunctionForm(BaseModel):
    id: str
    name: str
    content: str
    meta: FunctionMeta


class FunctionValves(BaseModel):
    valves: Optional[dict] = None


class FunctionsTable:

    def insert_new_function(
        self, user_id: str, type: str, form_data: FunctionForm
    ) -> Optional[FunctionModel]:
        function = FunctionModel(
            **{
                **form_data.model_dump(),
                "user_id": user_id,
                "type": type,
                "updated_at": int(time.time()),
                "created_at": int(time.time()),
            }
        )

        try:
            result = Function(**function.model_dump())
            Session.add(result)
            Session.commit()
            Session.refresh(result)
            if result:
                return FunctionModel.model_validate(result)
            else:
                return None
        except Exception as e:
            print(f"Error creating tool: {e}")
            return None

    def get_function_by_id(self, id: str) -> Optional[FunctionModel]:
        try:
            function = Session.get(Function, id)
            return FunctionModel.model_validate(function)
        except:
            return None

    def get_functions(self, active_only=False) -> List[FunctionModel]:
        if active_only:
            return [
                FunctionModel.model_validate(function)
                for function in Session.query(Function).filter_by(is_active=True).all()
            ]
        else:
            return [
                FunctionModel.model_validate(function)
                for function in Session.query(Function).all()
            ]

    def get_functions_by_type(
        self, type: str, active_only=False
    ) -> List[FunctionModel]:
        if active_only:
            return [
                FunctionModel.model_validate(function)
                for function in Session.query(Function)
                .filter_by(type=type, is_active=True)
                .all()
            ]
        else:
            return [
                FunctionModel.model_validate(function)
                for function in Session.query(Function).filter_by(type=type).all()
            ]

    def get_global_filter_functions(self) -> List[FunctionModel]:
        return [
            FunctionModel(**model_to_dict(function))
            for function in Function.select().where(
                Function.type == "filter",
                Function.is_active == True,
                Function.is_global == True,
            )
        ]

    def get_function_valves_by_id(self, id: str) -> Optional[dict]:
        try:
            function = Session.get(Function, id)
            return function.valves if function.valves else {}
        except Exception as e:
            print(f"An error occurred: {e}")
            return None

    def update_function_valves_by_id(
        self, id: str, valves: dict
    ) -> Optional[FunctionValves]:
        try:
            function = Session.get(Function, id)
            function.valves = valves
            function.updated_at = int(time.time())
            Session.commit()
            Session.refresh(function)
            return self.get_function_by_id(id)
        except:
            return None

    def get_user_valves_by_id_and_user_id(
        self, id: str, user_id: str
    ) -> Optional[dict]:
        try:
            user = Users.get_user_by_id(user_id)
            user_settings = user.settings.model_dump()

            # Check if user has "functions" and "valves" settings
            if "functions" not in user_settings:
                user_settings["functions"] = {}
            if "valves" not in user_settings["functions"]:
                user_settings["functions"]["valves"] = {}

            return user_settings["functions"]["valves"].get(id, {})
        except Exception as e:
            print(f"An error occurred: {e}")
            return None

    def update_user_valves_by_id_and_user_id(
        self, id: str, user_id: str, valves: dict
    ) -> Optional[dict]:
        try:
            user = Users.get_user_by_id(user_id)
            user_settings = user.settings.model_dump()

            # Check if user has "functions" and "valves" settings
            if "functions" not in user_settings:
                user_settings["functions"] = {}
            if "valves" not in user_settings["functions"]:
                user_settings["functions"]["valves"] = {}

            user_settings["functions"]["valves"][id] = valves

            # Update the user settings in the database
            query = Users.update_user_by_id(user_id, {"settings": user_settings})
            query.execute()

            return user_settings["functions"]["valves"][id]
        except Exception as e:
            print(f"An error occurred: {e}")
            return None

    def update_function_by_id(self, id: str, updated: dict) -> Optional[FunctionModel]:
        try:
            Session.query(Function).filter_by(id=id).update(
                {
                    **updated,
                    "updated_at": int(time.time()),
                }
            )
            Session.commit()
            return self.get_function_by_id(id)
        except:
            return None

    def deactivate_all_functions(self) -> Optional[bool]:
        try:
            Session.query(Function).update(
                {
                    "is_active": False,
                    "updated_at": int(time.time()),
                }
            )
            Session.commit()
            return True
        except:
            return None

    def delete_function_by_id(self, id: str) -> bool:
        try:
            Session.query(Function).filter_by(id=id).delete()
            return True
        except:
            return False


Functions = FunctionsTable()<|MERGE_RESOLUTION|>--- conflicted
+++ resolved
@@ -22,23 +22,8 @@
 ####################
 
 
-<<<<<<< HEAD
 class Function(Base):
     __tablename__ = "function"
-=======
-class Function(Model):
-    id = CharField(unique=True)
-    user_id = CharField()
-    name = TextField()
-    type = TextField()
-    content = TextField()
-    meta = JSONField()
-    valves = JSONField()
-    is_active = BooleanField(default=False)
-    is_global = BooleanField(default=False)
-    updated_at = BigIntegerField()
-    created_at = BigIntegerField()
->>>>>>> cd9170ed
 
     id = Column(String, primary_key=True)
     user_id = Column(String)
@@ -48,6 +33,7 @@
     meta = Column(JSONField)
     valves = Column(JSONField)
     is_active = Column(Boolean)
+    is_global = Column(Boolean)
     updated_at = Column(BigInteger)
     created_at = Column(BigInteger)
 
